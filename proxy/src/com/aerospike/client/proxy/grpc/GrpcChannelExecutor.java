/*
 * Copyright 2012-2023 Aerospike, Inc.
 *
 * Portions may be licensed to Aerospike, Inc. under one or more contributor
 * license agreements WHICH ARE COMPATIBLE WITH THE APACHE LICENSE, VERSION 2.0.
 *
 * Licensed under the Apache License, Version 2.0 (the "License"); you may not
 * use this file except in compliance with the License. You may obtain a copy of
 * the License at http://www.apache.org/licenses/LICENSE-2.0
 *
 * Unless required by applicable law or agreed to in writing, software
 * distributed under the License is distributed on an "AS IS" BASIS, WITHOUT
 * WARRANTIES OR CONDITIONS OF ANY KIND, either express or implied. See the
 * License for the specific language governing permissions and limitations under
 * the License.
 */
package com.aerospike.client.proxy.grpc;

import java.io.FileInputStream;
import java.lang.reflect.Field;
import java.net.InetSocketAddress;
import java.net.SocketAddress;
import java.security.KeyStore;
import java.util.ArrayList;
import java.util.Arrays;
import java.util.HashMap;
import java.util.Iterator;
import java.util.LinkedList;
import java.util.Map;
import java.util.concurrent.TimeUnit;
import java.util.concurrent.atomic.AtomicInteger;
import java.util.concurrent.atomic.AtomicLong;
import java.util.concurrent.atomic.AtomicReference;
import java.util.stream.Collectors;
import javax.annotation.Nullable;
import javax.net.ssl.KeyManagerFactory;

import com.aerospike.client.AerospikeException;
import com.aerospike.client.Host;
import com.aerospike.client.Log;
import com.aerospike.client.ResultCode;
import com.aerospike.client.policy.TlsPolicy;
import com.aerospike.client.proxy.AerospikeClientProxy;
import com.aerospike.client.proxy.auth.AuthTokenManager;
import com.aerospike.client.util.Util;
import com.aerospike.proxy.client.Kvs;

import io.grpc.CallOptions;
import io.grpc.ManagedChannel;
import io.grpc.MethodDescriptor;
import io.grpc.NameResolver;
import io.grpc.netty.GrpcSslContexts;
import io.grpc.netty.NegotiationType;
import io.grpc.netty.NettyChannelBuilder;
import io.netty.channel.Channel;
import io.netty.channel.ChannelOption;
import io.netty.channel.EventLoop;
import io.netty.channel.WriteBufferWaterMark;
import io.netty.handler.ssl.ApplicationProtocolConfig;
import io.netty.handler.ssl.CipherSuiteFilter;
import io.netty.handler.ssl.ClientAuth;
import io.netty.handler.ssl.IdentityCipherSuiteFilter;
import io.netty.handler.ssl.JdkSslContext;
import io.netty.handler.ssl.SslContext;
import io.netty.handler.ssl.SslContextBuilder;
import io.netty.util.concurrent.ScheduledFuture;
import io.netty.util.internal.shaded.org.jctools.queues.MpscUnboundedArrayQueue;

/**
 * All gRPC requests on a HTTP/2 channel are handled by this class throughout
 * the channel lifetime.
 * <p>
 * TODO: handle close of channel.
 */
public class GrpcChannelExecutor implements Runnable {
	/**
	 * System property to configure gRPC override authority used as hostname
	 * in TLS verification of the proxy server.
	 */
	public static final String OVERRIDE_AUTHORITY = "com.aerospike.client" +
		".overrideAuthority";

	private static final String AEROSPIKE_CLIENT_USER_AGENT =
		"AerospikeClientJava/" + AerospikeClientProxy.Version;

	/**
	 * The delay between iterations of this executor.
	 * <p>
	 * TODO: how to select interval of execution?
	 */
	private static final long ITERATION_DELAY_MICROS = 250;

	/**
	 * Unique executor ids.
	 */
	private static final AtomicLong executorIdIndex = new AtomicLong();
	private static final AtomicInteger streamIdIndex = new AtomicInteger();

	/**
	 * The HTTP/2 channel of this executor.
	 */
	private final ManagedChannel channel;
	/**
	 * The Aerospike gRPC client policy.
	 */
	private final GrpcClientPolicy grpcClientPolicy;
	/**
	 * The auth token manager.
	 */
	private final AuthTokenManager authTokenManager;
	/**
	 * The event loop bound to the <code>channel</code>. All queued requests
	 * will be executed on this event loop. Some requests will be queued on
	 * this channel in the gRPC callback and some from the pending queue.
	 */
	private final EventLoop eventLoop;
	/**
	 * Queued unary calls awaiting execution.
	 */
	private final MpscUnboundedArrayQueue<GrpcStreamingCall> pendingCalls =
		new MpscUnboundedArrayQueue<>(32);
	/**
	 * Queue of closed streams.
	 */
	private final MpscUnboundedArrayQueue<GrpcStream> closedStreams =
		new MpscUnboundedArrayQueue<>(32);
	/**
	 * Map of stream id to streams.
	 */
	private final Map<Integer, GrpcStream> streams = new HashMap<>();
	/**
	 * Shutdown initiation time.
	 */
	private long shutdownStartTimeNanos;
	/**
	 * Current state of the channel.
	 */
	private final AtomicReference<ChannelState> channelState;
	/**
	 * Unique id of the executor.
	 */
	private final long id;
	// Statistics.
	private final AtomicLong ongoingRequests = new AtomicLong();
	private final int drainLimit;

	/**
	 * The future to cancel the scheduled iteration of this executor.
	 */
	private ScheduledFuture<?> iterateFuture;

	/**
	 * Time when the channel executor saw an invalid token. If this field is
	 * zero the token is valid.
	 * <p>
	 * Is not volatile because it is access from a single thread.
	 */
	private long tokenInvalidStartTime = 0;

	public GrpcChannelExecutor(
		GrpcClientPolicy grpcClientPolicy,
		ChannelTypeAndEventLoop channelTypeAndEventLoop,
		@Nullable AuthTokenManager authTokenManager,
		Host... hosts
	) {
		if (grpcClientPolicy == null) {
			throw new NullPointerException("grpcClientPolicy");
		}
		if (hosts == null || hosts.length == 0) {
			throw new IllegalArgumentException("hosts should be non-empty");
		}

		this.grpcClientPolicy = grpcClientPolicy;
		this.drainLimit =
			this.grpcClientPolicy.maxConcurrentStreamsPerChannel * grpcClientPolicy.maxConcurrentRequestsPerStream;
		this.authTokenManager = authTokenManager;
		this.id = executorIdIndex.getAndIncrement();
		ChannelAndEventLoop channelAndEventLoop =
			createGrpcChannel(channelTypeAndEventLoop.getEventLoop()
				, channelTypeAndEventLoop.getChannelType(), hosts);
		this.channel = channelAndEventLoop.managedChannel;
		channelState = new AtomicReference<>(ChannelState.READY);
		this.eventLoop = channelAndEventLoop.eventLoop;

		ScheduledFuture<?> future =
			channelAndEventLoop.eventLoop.scheduleAtFixedRate(this, 0,
				ITERATION_DELAY_MICROS, TimeUnit.MICROSECONDS);
		setScheduledFuture(future);
	}

	private static SslContext getSslContext(TlsPolicy tlsPolicy) {
		try {
			SslContextBuilder sslContextBuilder = GrpcSslContexts.forClient();
			Field field = sslContextBuilder.getClass().getDeclaredField("apn");
			field.setAccessible(true);
			ApplicationProtocolConfig apn = (ApplicationProtocolConfig)field.get(sslContextBuilder);
			if (tlsPolicy.context != null) {
				CipherSuiteFilter csf = (tlsPolicy.ciphers != null) ? (iterable, list, set) -> {
					if (tlsPolicy.ciphers != null) {
						return tlsPolicy.ciphers;
					}
					return tlsPolicy.context.getSupportedSSLParameters().getCipherSuites();
				} : IdentityCipherSuiteFilter.INSTANCE;
				return new JdkSslContext(tlsPolicy.context, true, null, csf, apn, ClientAuth.NONE, null, false);
			}
			SslContextBuilder builder = SslContextBuilder.forClient();
			builder.applicationProtocolConfig(apn);
			if (tlsPolicy.protocols != null) {
				builder.protocols(tlsPolicy.protocols);
			}

			if (tlsPolicy.ciphers != null) {
				builder.ciphers(Arrays.asList(tlsPolicy.ciphers));
			}

			String keyStoreLocation = System.getProperty("javax.net.ssl.keyStore");

			// Keystore is only required for mutual authentication.
			if (keyStoreLocation != null) {
				String keyStorePassword = System.getProperty("javax.net.ssl.keyStorePassword");
				char[] pass = (keyStorePassword != null) ? keyStorePassword.toCharArray() : null;

				KeyStore ks = KeyStore.getInstance(KeyStore.getDefaultType());

				try (FileInputStream is = new FileInputStream(keyStoreLocation)) {
					ks.load(is, pass);
				}

				KeyManagerFactory kmf = KeyManagerFactory.getInstance(KeyManagerFactory.getDefaultAlgorithm());
				kmf.init(ks, pass);

				builder.keyManager(kmf);
			}
			return builder.build();
		}
		catch (Exception e) {
			throw new AerospikeException("Failed to init netty TLS: " + Util.getErrorMessage(e));
		}
	}

	/**
	 * Create a gRPC channel.
	 */
	@SuppressWarnings("deprecation")
	private ChannelAndEventLoop createGrpcChannel(EventLoop eventLoop, Class<? extends Channel> channelType, Host[] hosts) {
		NettyChannelBuilder builder;

		if (hosts.length == 1) {
			builder = NettyChannelBuilder.forAddress(hosts[0].name, hosts[0].port);
		}
		else {
			// Setup round-robin load balancing.
			NameResolver.Factory nameResolverFactory = new MultiAddressNameResolverFactory(
				Arrays.stream(hosts)
					.map((host) -> new InetSocketAddress(host.name, host.port))
					.collect(
						Collectors.<SocketAddress>toList()));
			builder = NettyChannelBuilder.forTarget(String.format("%s:%d",
				hosts[0].name, hosts[0].port));
			builder.nameResolverFactory(nameResolverFactory);
			builder.defaultLoadBalancingPolicy("round_robin");
		}

		SingleEventLoopGroup eventLoopGroup = new SingleEventLoopGroup(eventLoop);
		builder
			.eventLoopGroup(eventLoopGroup)
			.perRpcBufferLimit(128 * 1024 * 1024)
			.channelType(channelType)
			.negotiationType(NegotiationType.PLAINTEXT)

			// Have a very large limit because this response is coming from
			// the proxy server.
			.maxInboundMessageSize(128 * 1024 * 1024)

			// Execute callbacks in the assigned event loop.
			// GrpcChannelExecutor.iterate and all of GrpcStream works on
			// this assumption.
			.directExecutor()

			// Retry logic is part of the client code.
			.disableRetry()

			// Server and client flow control policy should be in sync.
			.flowControlWindow(2 * 1024 * 1024)

			// TODO: is this beneficial? See https://github.com/grpc/grpc-java/issues/8260
			//  for discussion.
			// Enabling this feature create too many pings and the server
			// sends GO_AWAY response.
			// .initialFlowControlWindow(1024 * 1024)

			// TODO: Should these be part of GrpcClientPolicy?
			.keepAliveWithoutCalls(true)
			.keepAliveTime(25, TimeUnit.SECONDS)
			.keepAliveTimeout(1, TimeUnit.MINUTES);

		if (grpcClientPolicy.tlsPolicy != null) {
			builder.sslContext(getSslContext(grpcClientPolicy.tlsPolicy));
			builder.negotiationType(NegotiationType.TLS);
		}
		else {
			builder.usePlaintext();
		}

		// For testing. Set this to force a hostname irrespective of the
		// target IP for TLS verification. A simpler way than adding a DNS
		// entry in the hosts file.
		String authorityProperty = System.getProperty(OVERRIDE_AUTHORITY);

		if (authorityProperty != null && !authorityProperty.trim().isEmpty()) {
			builder.overrideAuthority(authorityProperty);
		}

		//setting buffer size can improve I/O
		builder.withOption(ChannelOption.SO_SNDBUF, 1048576);
		builder.withOption(ChannelOption.SO_RCVBUF, 1048576);
		builder.withOption(ChannelOption.TCP_NODELAY, true);
		builder.withOption(ChannelOption.CONNECT_TIMEOUT_MILLIS,
			grpcClientPolicy.connectTimeoutMillis);
		builder.userAgent(AEROSPIKE_CLIENT_USER_AGENT);

		// better to have a receive buffer predictor
		//builder.withOption(ChannelOption.valueOf("receiveBufferSizePredictorFactory"), new AdaptiveReceiveBufferSizePredictorFactory(MIN_PACKET_SIZE, INITIAL_PACKET_SIZE, MAX_PACKET_SIZE))

		//if the server is sending 1000 messages per sec, optimum write buffer watermarks will
		//prevent unnecessary throttling, Check NioSocketChannelConfig doc
		builder.withOption(ChannelOption.WRITE_BUFFER_WATER_MARK,
			new WriteBufferWaterMark(32 * 1024, 64 * 1024));

		ManagedChannel channel = builder.build();
		// TODO: ensure it is a single threaded event loop.
		return new ChannelAndEventLoop(channel, eventLoop);
	}

	public void execute(GrpcStreamingCall call) {
		if (channelState.get() != ChannelState.READY) {
			call.failIfNotComplete(ResultCode.CLIENT_ERROR);
			return;
		}
		// TODO: add always succeeds?
		ongoingRequests.getAndIncrement();
		pendingCalls.add(call);
	}

	@Override
	public void run() {
		try {
			iterate();
		}
		catch (Exception e) {
			// TODO: signal failure, close channel?
		}
	}

	/**
	 * Process a single iteration.
	 */
	private void iterate() {
		switch (channelState.get()) {
			case READY:
				executeCalls();
				break;

			case SHUTTING_DOWN:
				boolean allCallsCompleted = pendingCalls.isEmpty() &&
					streams.values().stream()
						.allMatch(grpcStream -> grpcStream.getOngoingRequests() == 0);

				int closeTimeout = grpcClientPolicy.closeTimeout;
				if (closeTimeout < 0) {
					// Shutdown immediately.
					shutdownNow();
				}
				else if (closeTimeout == 0) {
					// Wait for all pending calls to complete.
					if (allCallsCompleted) {
						shutdownNow();
					}
					else {
						Log.debug(this + " shutdown: awaiting completion of " +
							"all calls for closeTimeout=0.");
						executeCalls();
					}
				}
				else {
					// Wait for all pending calls to complete or timeout.
					long elapsedTimeMillis =
						TimeUnit.NANOSECONDS.toMillis(System.nanoTime() - shutdownStartTimeNanos);
					if (allCallsCompleted || elapsedTimeMillis >= closeTimeout) {
						shutdownNow();
					}
					else {
						Log.debug(this + " shutdown: awaiting closeTimeout="
							+ closeTimeout + ", elapsed time=" + elapsedTimeMillis);
						executeCalls();
					}
				}
				break;

			case SHUTDOWN:
				Log.warn("Iterate being called after channel shutdown");
				break;

			default:
				Log.error("Unknown channel state: " + channelState.get());
				break;
		}
	}

	private void executeCalls() {
		if (authTokenManager != null && !authTokenManager.isTokenValid()) {
			expireOrDrainOnInvalidToken();
			return;
		}

		// Schedule pending calls onto streams.
		pendingCalls.drain(this::scheduleCalls, drainLimit);

		// Execute stream calls.
		streams.values().forEach(GrpcStream::executeCall);

		// Process closed streams.
		closedStreams.drain(this::processClosedStream, drainLimit);
	}

	/**
	 * Expire queued calls and drain queue if required when we have an invalid
	 * auth token.
	 */
	private void expireOrDrainOnInvalidToken() {
		assert authTokenManager != null;

		if (tokenInvalidStartTime == 0) {
			tokenInvalidStartTime = System.currentTimeMillis();
		}

		// Token is invalid. This happens at the start before the first
		// access token fetch or if the token expires and could not be
		// refreshed.
		pendingCalls.forEach(call -> {
			if (!call.hasCompleted() &&
				(call.hasSendDeadlineExpired() || call.hasExpired())) {
				call.onError(new AerospikeException.Timeout(call.getPolicy(),
					call.getIteration()));
			}
		});


		long tokenWaitTimeout = tokenInvalidStartTime + authTokenManager.getRefreshMinTime() * 3L;

		if (tokenWaitTimeout < System.currentTimeMillis()) {
			tokenInvalidStartTime = 0;
			// It's been too long without a valid access token. Drain and
			// report all queued calls as failed.
			pendingCalls.drain(call -> call.failIfNotComplete(ResultCode.NOT_AUTHENTICATED));
		}
	}

	/**
	 * Schedule the call on a stream.
	 */
	private void scheduleCalls(GrpcStreamingCall call) {
		if (call.hasCompleted()) {
			// Most likely expired while in queue.
			return;
		}

		// The stream will be close by the selector.
		//noinspection resource
		GrpcStreamSelector.SelectedStream selectedStream =
			grpcClientPolicy.grpcStreamSelector.select(new ArrayList<>(streams.values()), call);

		if (selectedStream.useExistingStream()) {
			selectedStream.getStream().enqueue(call);
			return;
		}

		// Create new stream.
		LinkedList<GrpcStreamingCall> queue = new LinkedList<GrpcStreamingCall>();
		queue.add(call);

		scheduleCallsOnNewStream(call.getStreamingMethodDescriptor(), queue,
			selectedStream.getMaxConcurrentRequestsPerStream(),
			selectedStream.getTotalRequestsPerStream());
	}

	private void processClosedStream(GrpcStream grpcStream) {
		if (streams.remove(grpcStream.getId()) == null) {
			// Should never happen.
			// TODO: throw Exception.
			return;
		}

<<<<<<< HEAD
		streams.remove(grpcStream.getId());
=======
		streamsOpen--;
		streamsClosed++;
>>>>>>> 9889e70c

		// Schedule each of the pending calls.
		grpcStream.getPendingCalls().forEach(this::scheduleCalls);
	}

	/**
	 * Schedule calls in pendingCalls on a new stream.
	 */
	private void scheduleCallsOnNewStream(
		MethodDescriptor<Kvs.AerospikeRequestPayload, Kvs.AerospikeResponsePayload> methodDescriptor,
		LinkedList<GrpcStreamingCall> pendingCalls,
		int maxConcurrentRequestsPerStream, int totalRequestsPerStream
	) {
		if (maxConcurrentRequestsPerStream <= 0) { // Should never happen.
			maxConcurrentRequestsPerStream =
				grpcClientPolicy.maxConcurrentRequestsPerStream;
		}
		if (totalRequestsPerStream <= 0) { // Should never happen.
			totalRequestsPerStream = grpcClientPolicy.totalRequestsPerStream;
		}

		CallOptions options = grpcClientPolicy.callOptions;
		if (authTokenManager != null) {
			try {
				options = authTokenManager.setCallCredentials(grpcClientPolicy.callOptions);
			}
			catch (Exception e) {
				AerospikeException aerospikeException =
					new AerospikeException(ResultCode.NOT_AUTHENTICATED, e);
				pendingCalls.forEach(call -> call.onError(aerospikeException));
				return;
			}
		}

		// Error out all expired calls. When the proxy server is not
		// reachable, the pendingCalls cycles between streams. The sequence
		// of events are
		// - a new stream is created with pendingCalls
		// - asyncBidiStream creation on the new stream fails immediately,
		// onError method on the new stream is invoked
		// - the onError of the new stream calls GrpcChannelExecutor
		// .onStreamClosed with the same pendingCalls
		// - in the next call of GrpcChannelExecutor.processClosedStreams in
		// an iteration the above steps repeat

		Iterator<GrpcStreamingCall> iterator = pendingCalls.iterator();
		while (iterator.hasNext()) {
			GrpcStreamingCall call = iterator.next();
			if (call.hasSendDeadlineExpired() || call.hasExpired()) {
				call.onError(new AerospikeException.Timeout(call.getPolicy(),
					call.getIteration()));
				iterator.remove(); // Remove expired call from queue.
			}
		}

		if (pendingCalls.isEmpty()) {
			return;
		}

		GrpcStream stream = new GrpcStream(this, methodDescriptor,
		pendingCalls, options, nextStreamId(), eventLoop,
			maxConcurrentRequestsPerStream, totalRequestsPerStream);

		streams.put(stream.getId(), stream);
	}

	/**
	 * Start the shutdown of this channel. Any new requests will be rejected.
	 * The shutdown respects the clientTimeout setting. Use
	 * {@link #isTerminated()} to see if shutdown is complete.
	 */
	public void shutdown() {
		if (!channelState.compareAndSet(ChannelState.READY, ChannelState.SHUTTING_DOWN)) {
			return;
		}

		shutdownStartTimeNanos = System.nanoTime();

		// If inside event loop thread, cannot wait for calls in this channel
		// to complete without deadlocking, abort and shutdown now.
		if (eventLoop.inEventLoop()) {
			shutdownNow();
		}
	}

	/**
	 * <b>WARN</b> This method should always be called from the [eventLoop]
	 * thread.
	 */
	private void shutdownNow() {
		if (channelState.getAndSet(ChannelState.SHUTDOWN) == ChannelState.SHUTDOWN) {
			return;
		}

		closeAllPendingCalls();
		channel.shutdownNow();
		iterateFuture.cancel(false);
	}

	private void closeAllPendingCalls() {
		while (!pendingCalls.isEmpty()) {
			pendingCalls.drain(call -> {
				try {
					call.failIfNotComplete(ResultCode.CLIENT_ERROR);
				}
				catch (Exception e) {
					Log.error("Error on call close " + call + ": " + e.getMessage());
				}
			});
		}
		streams.values().forEach(stream -> {
			try {
				stream.close();
			}
			catch (Exception e) {
				Log.error("Error closing stream " + stream + ": " + e.getMessage());
			}
		});
		streams.clear();
	}

	boolean isTerminated() {
		return channelState.get() == ChannelState.SHUTDOWN && channel.isTerminated();
	}

	private int nextStreamId() {
		return streamIdIndex.getAndIncrement();
	}


	private void setScheduledFuture(ScheduledFuture<?> future) {
		this.iterateFuture = future;
	}

	@Override
	public String toString() {
		return "GrpcChannelExecutor{id=" + id + '}';
	}

	public long getId() {
		return id;
	}

	public long getOngoingRequests() {
		return ongoingRequests.get();
	}

	void onRequestCompleted() {
		ongoingRequests.getAndDecrement();
	}

	public void onStreamClosed(GrpcStream grpcStream) {
		closedStreams.add(grpcStream);
	}

	public ManagedChannel getChannel() {
		return channel;
	}

	public EventLoop getEventLoop() {
		return eventLoop;
	}

	private static class ChannelAndEventLoop {
		final ManagedChannel managedChannel;
		final EventLoop eventLoop;

		private ChannelAndEventLoop(ManagedChannel managedChannel, EventLoop eventLoop) {
			this.managedChannel = managedChannel;
			this.eventLoop = eventLoop;
		}
	}

	private enum ChannelState {
		READY, SHUTTING_DOWN, SHUTDOWN
	}

	public static class ChannelTypeAndEventLoop {
		private final Class<? extends Channel> channelType;
		private final EventLoop eventLoop;

		public ChannelTypeAndEventLoop(Class<? extends Channel> channelType, EventLoop eventLoop) {
			this.channelType = channelType;
			this.eventLoop = eventLoop;
		}

		public Class<? extends Channel> getChannelType() {
			return channelType;
		}

		public EventLoop getEventLoop() {
			return eventLoop;
		}
	}
}<|MERGE_RESOLUTION|>--- conflicted
+++ resolved
@@ -491,13 +491,6 @@
 			return;
 		}
 
-<<<<<<< HEAD
-		streams.remove(grpcStream.getId());
-=======
-		streamsOpen--;
-		streamsClosed++;
->>>>>>> 9889e70c
-
 		// Schedule each of the pending calls.
 		grpcStream.getPendingCalls().forEach(this::scheduleCalls);
 	}
@@ -557,7 +550,7 @@
 		}
 
 		GrpcStream stream = new GrpcStream(this, methodDescriptor,
-		pendingCalls, options, nextStreamId(), eventLoop,
+			pendingCalls, options, nextStreamId(), eventLoop,
 			maxConcurrentRequestsPerStream, totalRequestsPerStream);
 
 		streams.put(stream.getId(), stream);
