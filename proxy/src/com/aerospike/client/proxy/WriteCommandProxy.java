--- conflicted
+++ resolved
@@ -26,11 +26,6 @@
 import com.aerospike.client.policy.WritePolicy;
 import com.aerospike.client.proxy.grpc.GrpcCallExecutor;
 import com.aerospike.proxy.client.KVSGrpc;
-<<<<<<< HEAD
-import com.aerospike.proxy.client.Kvs;
-import io.grpc.MethodDescriptor;
-=======
->>>>>>> 93934cb1
 
 public final class WriteCommandProxy extends CommandProxy {
 	private final WriteListener listener;
@@ -53,11 +48,6 @@
 		this.key = key;
 		this.bins = bins;
 		this.type = type;
-	}
-
-	@Override
-	protected MethodDescriptor<Kvs.AerospikeRequestPayload, Kvs.AerospikeResponsePayload> getGrpcMethod() {
-		return KVSGrpc.getPutStreamingMethod();
 	}
 
 	@Override
