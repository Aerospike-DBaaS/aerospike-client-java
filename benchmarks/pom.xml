<project xmlns="http://maven.apache.org/POM/4.0.0"
         xmlns:xsi="http://www.w3.org/2001/XMLSchema-instance"
         xsi:schemaLocation="http://maven.apache.org/POM/4.0.0 http://maven.apache.org/maven-v4_0_0.xsd">
  <modelVersion>4.0.0</modelVersion>

  <parent>
    <groupId>com.aerospike</groupId>
    <artifactId>aerospike-parent</artifactId>
<<<<<<< HEAD
    <version>6.1.7-SNAPSHOT</version>
=======
    <version>6.1.8</version>
>>>>>>> 30be7bb9
  </parent>
  <artifactId>aerospike-benchmarks</artifactId>
  <packaging>jar</packaging>
  <name>aerospike-benchmarks</name>

  <dependencies>
    <dependency>
      <groupId>com.aerospike</groupId>
      <artifactId>aerospike-client</artifactId>
    </dependency>

    <dependency>
      <groupId>com.aerospike</groupId>
      <artifactId>aerospike-proxy-client</artifactId>
    </dependency>

    <dependency>
      <groupId>io.netty</groupId>
      <artifactId>netty-transport</artifactId>
    </dependency>

    <dependency>
      <groupId>io.netty</groupId>
      <artifactId>netty-transport-native-epoll</artifactId>
      <classifier>linux-x86_64</classifier>
    </dependency>

    <dependency>
      <groupId>io.netty</groupId>
      <artifactId>netty-transport-native-kqueue</artifactId>
      <classifier>osx-x86_64</classifier>
    </dependency>

    <dependency>
      <groupId>io.netty.incubator</groupId>
      <artifactId>netty-incubator-transport-native-io_uring</artifactId>
      <classifier>linux-x86_64</classifier>
    </dependency>

    <dependency>
      <groupId>io.netty</groupId>
      <artifactId>netty-handler</artifactId>
    </dependency>

    <!-- Apache command line parser. -->
    <dependency>
      <groupId>commons-cli</groupId>
      <artifactId>commons-cli</artifactId>
    </dependency>
  </dependencies>

  <build>
    <sourceDirectory>${project.basedir}/src</sourceDirectory>
    <plugins>
      <plugin>
        <groupId>org.apache.maven.plugins</groupId>
        <artifactId>maven-compiler-plugin</artifactId>
      </plugin>
      <plugin>
        <groupId>org.apache.maven.plugins</groupId>
        <artifactId>maven-shade-plugin</artifactId>
        <version>3.4.1</version>
        <executions>
          <execution>
            <goals>
              <goal>shade</goal>
            </goals>
            <configuration>
              <shadedArtifactAttached>true</shadedArtifactAttached>
              <shadedClassifierName>jar-with-dependencies</shadedClassifierName>
              <transformers>
                <transformer implementation="org.apache.maven.plugins.shade.resource.ServicesResourceTransformer"/>
                <transformer implementation="org.apache.maven.plugins.shade.resource.ManifestResourceTransformer">
                  <manifestEntries>
                    <Main-Class>com.aerospike.benchmarks.Main</Main-Class>
                  </manifestEntries>
                </transformer>
              </transformers>
            </configuration>
          </execution>
        </executions>
      </plugin>
    </plugins>
  </build>

</project><|MERGE_RESOLUTION|>--- conflicted
+++ resolved
@@ -6,11 +6,7 @@
   <parent>
     <groupId>com.aerospike</groupId>
     <artifactId>aerospike-parent</artifactId>
-<<<<<<< HEAD
-    <version>6.1.7-SNAPSHOT</version>
-=======
-    <version>6.1.8</version>
->>>>>>> 30be7bb9
+    <version>6.1.8-SNAPSHOT</version>
   </parent>
   <artifactId>aerospike-benchmarks</artifactId>
   <packaging>jar</packaging>
